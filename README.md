# 🛡️ Vocal Firewall - Extremist Speech Detection

**Team NameError | Junction X Hackathon**

An automated system for detecting extremist speech in audio files, providing timestamped analysis of potentially harmful content.

## 🚀 Quick Start
### 1. Install PyTorch
```bash
# For CUDA 12.8
pip install torch torchvision torchaudio --index-url https://download.pytorch.org/whl/cu128

# For CUDA 12.9
pip install torch torchvision torchaudio --index-url https://download.pytorch.org/whl/cu129

# For CPU only (fallback)
pip install torch torchvision torchaudio --index-url https://download.pytorch.org/whl/cpu
```

### 2. Use the quickstart.sh script to set up the project
```bash
chmod +x quickstart.sh
./quickstart.sh
```

### 3. Run the Application

<<<<<<< HEAD
#### Option A: Streamlit UI Only (for quick demo)
```bash
# Make script executable
chmod +x run_streamlit.sh

# Run Streamlit
./run_streamlit.sh
# or directly:
streamlit run streamlit_app.py
```
🌐 Open browser to: **http://localhost:8501**

#### Option B: Full Stack (API + UI)

=======
>>>>>>> 2bb0103a
**Terminal 1 - Run API Server:**
```bash
chmod +x run_api.sh
./run_api.sh
```
<<<<<<< HEAD
📚 API docs: **http://localhost:8000/docs**
=======
API docs: http://localhost:8000/docs

**Terminal 2 - Run Frontend:**
```bash
python run_frontend.py
```
Open browser to: http://localhost:8080
>>>>>>> 2bb0103a

**OR - Use CLI for Research:**
```bash
# Check API health
./vfw health

# Analyze single file
./vfw analyze audio.wav -v

# Screen training data directory
./vfw screen ./training_data/

# See full CLI documentation
cat CLI_README.md
```

## 🏗️ Architecture

```
┌─────────────────┐         ┌─────────────────┐
│   Web Frontend  │         │   CLI Tool      │
│  (Port 8080)    │         │  (Research)     │
└────────┬────────┘         └────────┬────────┘
         │                           │
         └───────────┬───────────────┘
                     │ REST API
                ┌────▼─────┐
                │ FastAPI  │ ← Backend Server (Port 8000)
                │  Server  │
                └────┬─────┘
                     │
                ┌────▼────────────┐
                │ ML Pipeline     │
                │ 1. Whisper STT  │ ← Speech-to-Text
                │ 2. Classifier   │ ← Content Classification
                │ 3. Timestamps   │ ← Segment Extraction
                └─────────────────┘
```

## 🎯 Two Interfaces, Two Audiences

### 🌐 Web UI - For General Users
- **Purpose**: Screen materials children may be exposed to
- **Use cases**: Parents, educators, content moderators
- **Features**: Drag & drop, visual results, easy to use

### 🖥️ CLI - For Researchers
- **Purpose**: Screen training data for speech models
- **Use cases**: ML researchers, dataset curation, automation
- **Features**: Batch processing, CSV/JSON export, filtering, reports
- **Documentation**: See [CLI_README.md](CLI_README.md)

## 📂 Project Structure

```
<<<<<<< HEAD
vocal-firewall/
│
├── 📄 streamlit_app.py          # Streamlit UI application
├── 📄 requirements.txt          # Python dependencies
├── 📄 ensemble_config.yaml      # Model configuration
├── 📄 quickstart.sh             # Setup script (Linux/Mac)
├── 📄 run_api.sh                # API launcher (Linux/Mac)
├── 📄 run_streamlit.sh          # UI launcher (Linux/Mac)
├── 📄 README.md                 # This file
├── 📄 REFACTORING_SUMMARY.md    # Refactoring documentation
│
├── 📁 src/                      # Source code
│   ├── 📄 config.py             # Application settings
│   ├── 📄 __init__.py
│   │
│   ├── 📁 api/                  # REST API
│   │   ├── 📄 main.py           # FastAPI endpoints
│   │   └── 📄 __init__.py
│   │
│   ├── 📁 model/                # ML Models
│   │   ├── 📄 ensemble.py       # Ensemble orchestrator
│   │   ├── 📄 ola1.py           # SentimentModel (RoBERTa)
│   │   ├── 📄 dummy.py          # Test model (dev only)
│   │   ├── 📄 sentiment_base.py # Base model class
│   │   ├── 📄 vibechecker.py    # Audio prosody (stub)
│   │   ├── 📄 run_batch.py      # Batch processing
│   │   └── 📄 __init__.py
│   │
│   └── 📁 pipeline/             # Processing Pipeline (NEW!)
│       ├── 📄 preprocessing.py  # Audio preprocessing
│       ├── 📄 transcription.py  # Speech-to-text
│       ├── 📄 postprocessing.py # Result assembly
│       ├── 📄 initialize.py     # Model initialization
│       └── 📄 __init__.py
=======
.
├── index.html               # Web UI
├── app.js                   # Frontend logic
├── run_frontend.py          # Frontend server
├── run_api.sh               # Launch API
├── requirements.txt         # Dependencies
│
├── vfw_cli.py               # CLI tool (main script)
├── vfw                      # CLI wrapper script
├── CLI_README.md            # CLI documentation
│
├── src/
│   ├── config.py            # Configuration
│   ├── pipeline.py          # Analysis pipeline
│   ├── api/
│   │   └── main.py          # FastAPI backend
│   └── models/
│       ├── classic_ML_clf.py
│       └── MLP_clf_custom_structure.py
>>>>>>> 2bb0103a
│
├── data/
│   └── sample database/     # Test audio files
│
└── temp/                    # Temporary uploads
```

## 🌐 API Endpoints

- `GET /` - Health check
- `GET /health` - Detailed health status
- `POST /analyze` - Analyze single audio file
- `POST /analyze/batch` - Batch process multiple files

**API documentation**: http://localhost:8000/docs

**Access via CLI**: `./vfw --help`

## 🧪 Testing

```bash
# Test API with curl
curl -X POST http://localhost:8000/analyze \
  -F "file=@path/to/audio.wav"

# Test with CLI (recommended)
./vfw analyze path/to/audio.wav -v

# Test batch processing
./vfw batch -d ./data/sample\ database/
```<|MERGE_RESOLUTION|>--- conflicted
+++ resolved
@@ -25,31 +25,11 @@
 
 ### 3. Run the Application
 
-<<<<<<< HEAD
-#### Option A: Streamlit UI Only (for quick demo)
-```bash
-# Make script executable
-chmod +x run_streamlit.sh
-
-# Run Streamlit
-./run_streamlit.sh
-# or directly:
-streamlit run streamlit_app.py
-```
-🌐 Open browser to: **http://localhost:8501**
-
-#### Option B: Full Stack (API + UI)
-
-=======
->>>>>>> 2bb0103a
 **Terminal 1 - Run API Server:**
 ```bash
 chmod +x run_api.sh
 ./run_api.sh
 ```
-<<<<<<< HEAD
-📚 API docs: **http://localhost:8000/docs**
-=======
 API docs: http://localhost:8000/docs
 
 **Terminal 2 - Run Frontend:**
@@ -57,7 +37,6 @@
 python run_frontend.py
 ```
 Open browser to: http://localhost:8080
->>>>>>> 2bb0103a
 
 **OR - Use CLI for Research:**
 ```bash
@@ -113,62 +92,48 @@
 ## 📂 Project Structure
 
 ```
-<<<<<<< HEAD
-vocal-firewall/
-│
-├── 📄 streamlit_app.py          # Streamlit UI application
-├── 📄 requirements.txt          # Python dependencies
-├── 📄 ensemble_config.yaml      # Model configuration
-├── 📄 quickstart.sh             # Setup script (Linux/Mac)
-├── 📄 run_api.sh                # API launcher (Linux/Mac)
-├── 📄 run_streamlit.sh          # UI launcher (Linux/Mac)
-├── 📄 README.md                 # This file
-├── 📄 REFACTORING_SUMMARY.md    # Refactoring documentation
-│
-├── 📁 src/                      # Source code
-│   ├── 📄 config.py             # Application settings
-│   ├── 📄 __init__.py
-│   │
-│   ├── 📁 api/                  # REST API
-│   │   ├── 📄 main.py           # FastAPI endpoints
-│   │   └── 📄 __init__.py
-│   │
-│   ├── 📁 model/                # ML Models
-│   │   ├── 📄 ensemble.py       # Ensemble orchestrator
-│   │   ├── 📄 ola1.py           # SentimentModel (RoBERTa)
-│   │   ├── 📄 dummy.py          # Test model (dev only)
-│   │   ├── 📄 sentiment_base.py # Base model class
-│   │   ├── 📄 vibechecker.py    # Audio prosody (stub)
-│   │   ├── 📄 run_batch.py      # Batch processing
-│   │   └── 📄 __init__.py
-│   │
-│   └── 📁 pipeline/             # Processing Pipeline (NEW!)
-│       ├── 📄 preprocessing.py  # Audio preprocessing
-│       ├── 📄 transcription.py  # Speech-to-text
-│       ├── 📄 postprocessing.py # Result assembly
-│       ├── 📄 initialize.py     # Model initialization
-│       └── 📄 __init__.py
-=======
 .
 ├── index.html               # Web UI
 ├── app.js                   # Frontend logic
 ├── run_frontend.py          # Frontend server
+├── streamlit_app.py         # Streamlit UI
+├── requirements.txt         # Dependencies
+├── ensemble_config.yaml     # Model configuration
+├── quickstart.sh            # Setup script (Linux/Mac)
 ├── run_api.sh               # Launch API
-├── requirements.txt         # Dependencies
+├── run_streamlit.sh         # Launch UI (legacy)
+├── SETUP.md                 # Detailed setup guide
 │
 ├── vfw_cli.py               # CLI tool (main script)
 ├── vfw                      # CLI wrapper script
 ├── CLI_README.md            # CLI documentation
+├── CLI_EXAMPLES.md          # CLI usage examples
 │
-├── src/
-│   ├── config.py            # Configuration
-│   ├── pipeline.py          # Analysis pipeline
-│   ├── api/
-│   │   └── main.py          # FastAPI backend
-│   └── models/
-│       ├── classic_ML_clf.py
-│       └── MLP_clf_custom_structure.py
->>>>>>> 2bb0103a
+├── src/                     # Source code
+│   ├── config.py            # Application settings
+│   ├── __init__.py
+│   │
+│   ├── api/                 # REST API
+│   │   ├── main.py          # FastAPI endpoints
+│   │   └── __init__.py
+│   │
+│   ├── model/               # ML Models
+│   │   ├── ensemble.py      # Ensemble orchestrator
+│   │   ├── ola1.py          # SentimentModel (RoBERTa)
+│   │   ├── dummy.py         # Test model (dev only)
+│   │   ├── sentiment_base.py # Base model class
+│   │   ├── vibechecker.py   # Audio prosody (stub)
+│   │   ├── run_batch.py     # Batch processing
+│   │   ├── classic_ML_clf.py
+│   │   ├── MLP_clf_custom_structure.py
+│   │   └── __init__.py
+│   │
+│   └── pipeline/            # Processing Pipeline
+│       ├── preprocessing.py # Audio preprocessing
+│       ├── transcription.py # Speech-to-text
+│       ├── postprocessing.py # Result assembly
+│       ├── initialize.py   # Model initialization
+│       └── __init__.py
 │
 ├── data/
 │   └── sample database/     # Test audio files
